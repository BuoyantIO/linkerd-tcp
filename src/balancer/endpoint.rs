use super::super::connection::{Connection as _Connection, ctx};
use super::super::connector;
use futures::{self, Future, Poll};
use std::{io, net};
use std::cell::{Ref, RefCell};
use std::rc::Rc;
use std::time::Instant;
use tacho;

pub type Connection = _Connection<Ctx>;

pub fn new(peer_addr: net::SocketAddr, weight: f64) -> Endpoint {
<<<<<<< HEAD
=======
    let state = Rc::new(RefCell::new(State::default()));
>>>>>>> 1b214e58
    Endpoint {
        peer_addr,
        weight,
        state,
    }
}

#[derive(Default)]
pub struct State {
    pub pending_conns: usize,
    pub open_conns: usize,
    pub consecutive_failures: usize,
    pub rx_bytes: usize,
    pub tx_bytes: usize,
}

impl State {
    pub fn load(&self) -> usize {
        self.open_conns + self.pending_conns
    }
    pub fn is_idle(&self) -> bool {
        self.open_conns == 0
    }
}

/// Represents a single concrete traffic destination
pub struct Endpoint {
    peer_addr: net::SocketAddr,
    weight: f64,
    state: Rc<RefCell<State>>,
}

impl Endpoint {
    pub fn peer_addr(&self) -> net::SocketAddr {
        self.peer_addr
    }

    pub fn state(&self) -> Ref<State> {
        self.state.borrow()
    }

    // TODO we should be able to use throughput/bandwidth as well.
    pub fn load(&self) -> usize {
        self.state.borrow().load()
    }

    pub fn set_weight(&mut self, w: f64) {
        assert!(0.0 <= w && w <= 1.0);
        self.weight = w;
    }

    pub fn weight(&self) -> f64 {
        self.weight
    }

    pub fn connect(&self, sock: connector::Connecting, duration: &tacho::Timer) -> Connecting {
        let conn = {
            let peer_addr = self.peer_addr;
            let state = self.state.clone();
            let duration = duration.clone();
            futures::lazy(move || {
                debug!("{}: connecting", peer_addr);
                state.borrow_mut().pending_conns += 1;
                sock.then(move |res| match res {
                              Err(e) => {
                                  let mut s = state.borrow_mut();
                                  s.consecutive_failures += 1;
                                  s.pending_conns -= 1;
                                  error!("{}: connection failed: {} [pending={}, failures={}]",
                                         peer_addr,
                                         e,
                                         s.pending_conns,
                                         s.consecutive_failures);
                                  Err(e)
                              }
<<<<<<< HEAD
                              let ctx = Ctx {
                                  state,
                                  duration,
                                  start: Instant::now(),
                              };
                              Ok(Connection::new(sock, ctx))
                          }
                      })
=======
                              Ok(sock) => {
                                  {
                                      let mut s = state.borrow_mut();
                                      s.consecutive_failures = 0;
                                      s.pending_conns -= 1;
                                      s.open_conns += 1;
                                      debug!("{}: connected [pending={}, open={}]",
                                             peer_addr,
                                             s.pending_conns,
                                             s.open_conns);
                                  }

                                  let ctx = Ctx {
                                      state,
                                      duration,
                                      start: Instant::now(),
                                  };
                                  Ok(Connection::new(sock, ctx))
                              }
                          })
            })
>>>>>>> 1b214e58
        };

        Connecting(Box::new(conn))
    }

    pub fn is_idle(&self) -> bool {
        self.state.borrow().is_idle()
    }
}

pub struct Connecting(Box<Future<Item = Connection, Error = io::Error> + 'static>);
impl Future for Connecting {
    type Item = Connection;
    type Error = io::Error;
    fn poll(&mut self) -> Poll<Connection, io::Error> {
        self.0.poll()
    }
}

pub struct Ctx {
    state: Rc<RefCell<State>>,
    duration: tacho::Timer,
    start: Instant,
}
impl ctx::Ctx for Ctx {
    fn read(&mut self, sz: usize) {
        let mut state = self.state.borrow_mut();
        state.rx_bytes += sz;
    }

    fn wrote(&mut self, sz: usize) {
        let mut state = self.state.borrow_mut();
        state.tx_bytes += sz;
    }
}
impl Drop for Ctx {
    fn drop(&mut self) {
        {
            let mut s = self.state.borrow_mut();
            s.open_conns -= 1;
            debug!("connection dropped [open={}]", s.open_conns);
        }
        self.duration.record_since(self.start)
    }
}<|MERGE_RESOLUTION|>--- conflicted
+++ resolved
@@ -10,10 +10,7 @@
 pub type Connection = _Connection<Ctx>;
 
 pub fn new(peer_addr: net::SocketAddr, weight: f64) -> Endpoint {
-<<<<<<< HEAD
-=======
     let state = Rc::new(RefCell::new(State::default()));
->>>>>>> 1b214e58
     Endpoint {
         peer_addr,
         weight,
@@ -89,16 +86,6 @@
                                          s.consecutive_failures);
                                   Err(e)
                               }
-<<<<<<< HEAD
-                              let ctx = Ctx {
-                                  state,
-                                  duration,
-                                  start: Instant::now(),
-                              };
-                              Ok(Connection::new(sock, ctx))
-                          }
-                      })
-=======
                               Ok(sock) => {
                                   {
                                       let mut s = state.borrow_mut();
@@ -120,7 +107,6 @@
                               }
                           })
             })
->>>>>>> 1b214e58
         };
 
         Connecting(Box::new(conn))
