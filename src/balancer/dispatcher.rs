--- conflicted
+++ resolved
@@ -1,17 +1,7 @@
-<<<<<<< HEAD
-use super::{Endpoints, EndpointMap, Waiter, WeightedAddr};
-use super::endpoint::{self, Endpoint};
-use super::super::Path;
-use super::super::connection::Connection;
-use super::super::connector::Connector;
-use super::super::resolver::Resolve;
-use futures::{Future, Stream, Poll, Async};
-=======
 use super::{dispatchq, Endpoints, EndpointMap, Waiter};
 use super::endpoint::{Connection, Endpoint};
 use super::super::connector::Connector;
 use futures::{Future, Poll, Async, Sink, StartSend};
->>>>>>> 1b214e58
 use rand::{self, Rng};
 use std::cmp;
 use std::io;
@@ -20,19 +10,6 @@
 use tokio_core::reactor::Handle;
 use tokio_timer::Timer;
 
-<<<<<<< HEAD
-pub fn new<S>(reactor: Handle,
-              timer: Timer,
-              dst_name: Path,
-              connector: Connector,
-              resolve: Resolve,
-              waiters_rx: S,
-              endpoints: Endpoints,
-              metrics: &tacho::Scope)
-              -> Dispatcher<S>
-    where S: Stream<Item = Waiter>
-{
-=======
 pub fn new(reactor: Handle,
            timer: Timer,
            connector: Connector,
@@ -40,99 +17,17 @@
            metrics: &tacho::Scope)
            -> Dispatcher {
     let (dispatch_tx, dispatch_rx) = dispatchq::channel(connector.max_waiters());
->>>>>>> 1b214e58
     Dispatcher {
         reactor,
         timer,
         endpoints,
-<<<<<<< HEAD
-        resolve,
-        waiters_rx,
-        max_waiters: connector.max_waiters(),
-        min_connections: connector.min_connections(),
-        fail_limit: connector.failure_limit(),
-        fail_penalty: connector.failure_penalty(),
-=======
         dispatch_tx,
         dispatch_rx,
->>>>>>> 1b214e58
         connector,
         metrics: Metrics::new(metrics),
     }
 }
 
-<<<<<<< HEAD
-/// Initiates load balanced outbound connections.
-pub struct Dispatcher<W> {
-    reactor: Handle,
-    timer: Timer,
-
-    /// Names the destination replica set to which connections are being dispatched.
-    dst_name: Path,
-
-    /// Handles destination-specific connection policy.
-    connector: Connector,
-
-    /// Provides new service discovery resolutions as a Stream.
-    resolve: Resolve,
-
-    /// Holds the state of all available/failed/retired endpoints.
-    endpoints: Endpoints,
-
-    /// Limits the number of consecutive failures allowed before an endpoint is marked as
-    /// failed.
-    fail_limit: usize,
-
-    /// Controls how long an endpoint will be marked as failed before being considered for
-    /// new connections.s
-    fail_penalty: Duration,
-
-    /// Controls the minimum number of connecting/connected connections to be maintained
-    /// at all times.
-    min_connections: usize,
-
-    /// A queue of pending connections.
-    connecting: VecDeque<tacho::Timed<endpoint::Connecting>>,
-
-    /// A queue of ready connections to be dispatched ot waiters.
-    connected: VecDeque<Connection<endpoint::Ctx>>,
-
-    /// Provides new connection requests as a Stream..
-    waiters_rx: W,
-
-    /// A queue of waiters that have not yet received a connection.
-    waiters: VecDeque<Waiter>,
-
-    /// Limits the size of `waiters`.
-    max_waiters: usize,
-
-    metrics: Metrics,
-}
-
-impl<W> Dispatcher<W>
-    where W: Stream<Item = Waiter>
-{
-    /// Receives and attempts to dispatch new waiters.
-    ///
-    /// If there are no available connections to be dispatched, up to `max_waiters` are
-    /// buffered.
-    fn recv_waiters(&mut self) {
-        while self.waiters.len() < self.max_waiters {
-            match self.waiters_rx.poll() {
-                Ok(Async::Ready(None)) |
-                Ok(Async::NotReady) => return,
-                Err(_) => {
-                    error!("{}: error from waiters channel", self.dst_name);
-                }
-                Ok(Async::Ready(Some(w))) => {
-                    match self.connected.pop_front() {
-                        None => self.waiters.push_back(w),
-                        Some(conn) => {
-                            if let Err(conn) = w.send(conn) {
-                                self.connected.push_front(conn);
-                            }
-                        }
-=======
 pub struct Dispatcher {
     reactor: Handle,
     timer: Timer,
@@ -273,281 +168,46 @@
                     let mut i1 = rng.gen_range(0, sz);
                     while i0 == i1 {
                         i1 = rng.gen_range(0, sz);
->>>>>>> 1b214e58
                     }
+                    (i0, i1)
+                };
+
+                // Determine the the scores of each endpoint
+                let (addr0, ep0) = available.get_index(i0).unwrap();
+                let (load0, weight0) = (ep0.load(), ep0.weight());
+                let score0 = (load0 + 1) as f64 * (1.0 - weight0);
+
+                let (addr1, ep1) = available.get_index(i1).unwrap();
+                let (load1, weight1) = (ep1.load(), ep1.weight());
+                let score1 = (load1 + 1) as f64 * (1.0 - weight1);
+
+                if score0 <= score1 {
+                    trace!("dst: {} {}*{} (not {} {}*{})",
+                           addr0,
+                           load0,
+                           weight0,
+                           addr1,
+                           load1,
+                           weight1);
+                    Some(ep0)
+                } else {
+                    trace!("dst: {} {}*{} (not {} {}*{})",
+                           addr1,
+                           load1,
+                           weight1,
+                           addr0,
+                           load0,
+                           weight0);
+                    Some(ep1)
                 }
             }
         }
     }
 
-<<<<<<< HEAD
-    fn poll_connecting(&mut self) {
-        debug!("polling {} pending connections", self.connecting.len());
-        for _ in 0..self.connecting.len() {
-            let mut connecting = self.connecting.pop_front().unwrap();
-            match connecting.poll() {
-                Err(e) => {
-                    debug!("connection failed: {}", e);
-                    self.metrics.pending.decr(1);
-                    self.metrics.failure(&e);
-                }
-                Ok(Async::NotReady) => {
-                    trace!("connection pending");
-                    self.connecting.push_back(connecting);
-                }
-                Ok(Async::Ready(connected)) => {
-                    debug!("connected");
-                    self.metrics.connects.incr(1);
-                    self.metrics.pending.decr(1);
-                    self.metrics.open.incr(1);
-                    self.connected.push_back(connected)
-                }
-            }
-        }
-    }
-
-    fn update_endpoints(&mut self) {
-        if let Some(addrs) = self.poll_resolve() {
-            self.endpoints.update_resolved(&addrs);
-            debug!("balancer updated: available={} failed={}, retired={}",
-                   self.endpoints.available().len(),
-                   self.endpoints.failed().len(),
-                   self.endpoints.retired().len());
-        }
-
-        self.endpoints
-            .update_failed(self.fail_limit, self.fail_penalty);
-
-    }
-
-    fn poll_resolve(&mut self) -> Option<Vec<WeightedAddr>> {
-        // Poll the resolution until it's
-        let mut addrs = None;
-        loop {
-            match self.resolve.poll() {
-                Ok(Async::NotReady) => {
-                    return addrs;
-                }
-                Ok(Async::Ready(None)) => {
-                    info!("resolution complete! no further updates will be received");
-                    return addrs;
-                }
-                //
-                Err(e) => {
-                    error!("{}: resolver error: {:?}", self.dst_name, e);
-                }
-                Ok(Async::Ready(Some(Err(e)))) => {
-                    error!("{}: resolver error: {:?}", self.dst_name, e);
-                }
-                Ok(Async::Ready(Some(Ok(a)))) => {
-                    addrs = Some(a);
-                }
-            }
-        }
-    }
-
-    fn init_connecting(&mut self) {
-        let available = self.endpoints.available();
-        if available.is_empty() {
-            trace!("no available endpoints");
-            return;
-        }
-
-        let needed = {
-            let needed = self.min_connections + self.waiters.len();
-            let pending = self.connecting.len() + self.connected.len();
-            if needed < pending {
-                0
-            } else {
-                needed - pending
-            }
-        };
-        debug!("initiating {} connections", needed);
-
-        let mut rng = rand::thread_rng();
-        for _ in 0..needed {
-            match select_endpoint(&mut rng, available) {
-                None => {
-                    trace!("no endpoints ready");
-                    self.metrics.unavailable.incr(1);
-                    return;
-                }
-                Some(ep) => {
-                    self.metrics.attempts.incr(1);
-                    let mut conn = {
-                        let sock = self.connector
-                            .connect(&ep.peer_addr(), &self.reactor, &self.timer);
-                        let c = ep.connect(sock, &self.metrics.connection_duration);
-                        self.metrics.connect_latency.time(c)
-                    };
-                    match conn.poll() {
-                        Err(e) => {
-                            debug!("connection failed: {}", e);
-                            self.metrics.failure(&e);
-                        }
-                        Ok(Async::NotReady) => {
-                            trace!("connection pending");
-                            self.metrics.pending.incr(1);
-                            self.connecting.push_back(conn);
-                        }
-                        Ok(Async::Ready(conn)) => {
-                            debug!("connected");
-                            self.metrics.connects.incr(1);
-                            self.metrics.pending.decr(1);
-                            self.metrics.open.incr(1);
-                            self.connected.push_back(conn);
-                        }
-                    }
-                }
-            }
-        }
-    }
-
-    fn dispatch_connected_to_waiters(&mut self) {
-        debug!("dispatching {} connections to {} waiters",
-               self.connected.len(),
-               self.waiters.len());
-        while let Some(conn) = self.connected.pop_front() {
-            if let Err(conn) = self.dispatch_to_next_waiter(conn) {
-                self.connected.push_front(conn);
-                return;
-            }
-        }
-    }
-
-    fn dispatch_to_next_waiter(&mut self,
-                               conn: endpoint::Connection)
-                               -> Result<(), endpoint::Connection> {
-        match self.waiters.pop_front() {
-            None => Err(conn),
-            Some(waiter) => {
-                match waiter.send(conn) {
-                    Ok(()) => Ok(()),
-                    Err(conn) => self.dispatch_to_next_waiter(conn),
-                }
-            }
-        }
-    }
-
-=======
->>>>>>> 1b214e58
     fn record(&self, t0: Instant) {
         self.metrics.waiters.set(self.dispatch_tx.sendq_size());
         self.metrics.poll_time.record_since(t0);
     }
-<<<<<<< HEAD
-}
-
-/// Buffers up to `max_waiters` concurrent connection requests, along with corresponding
-/// connection attempts.
-impl<S> Future for Dispatcher<S>
-    where S: Stream<Item = Waiter>
-{
-    type Item = ();
-    type Error = io::Error;
-
-    fn poll(&mut self) -> Poll<(), io::Error> {
-        let t0 = Instant::now();
-
-        // Poll all pending connections. Newly established connections are added to the
-        // `connected` queue, to be dispatched.
-        self.poll_connecting();
-
-        // Now that we may have new established connnections, dispatch them to waiters.
-        self.dispatch_connected_to_waiters();
-
-        // Having dispatched, we're ready to refill the waiters queue from the channel. No
-        // more than `max_waiters` items are retained at once.
-        //
-        // We may end up in a situation where we haven't received `Async::NotReady` from
-        // `waiters_rx.poll()`. We rely on the fact that connection events will be
-        // necessary to satisfy existing waiters, and another `recv_waiters()` call will
-        // be triggered from those events.
-        self.recv_waiters();
-
-        // Update our lists of endpoints from service discovery before initiating new
-        // connections for pending waiters.
-        self.update_endpoints();
-        self.init_connecting();
-
-        // Dispatch any remaining available connections to any remaining waiters. This is
-        // necessary because `init_connecting()` can technically satisfy connections
-        // immediately. If this were to happen, there would be gauranteed event to trigger
-        // a subsequent dispatch.
-        self.dispatch_connected_to_waiters();
-
-        // And because we've potentially drained the waiters queue again, we have to
-        // refill it to ensure that this task is polled again.
-        self.recv_waiters();
-
-        // Update gauges & record the time it took to poll.
-        self.record(t0);
-
-        // This Future never completes.
-        // TODO graceful shutdown.
-        Ok(Async::NotReady)
-    }
-}
-
-/// Selects an endpoint using the power of two choices.
-///
-/// Two endpoints are chosen randomly and return the lesser-loaded endpoint.
-/// If no endpoints are available, `None` is retruned.
-fn select_endpoint<'r, 'e, R: Rng>(rng: &'r mut R,
-                                   available: &'e EndpointMap)
-                                   -> Option<&'e Endpoint> {
-    match available.len() {
-        0 => None,
-        1 => {
-            // One endpoint, use it.
-            available.get_index(0).map(|(_, ep)| ep)
-        }
-        sz => {
-            // Pick 2 candidate indices.
-            let (i0, i1) = if sz == 2 {
-                if rng.gen::<bool>() { (0, 1) } else { (1, 0) }
-            } else {
-                // 3 or more endpoints: choose two distinct endpoints at random.
-                let i0 = rng.gen_range(0, sz);
-                let mut i1 = rng.gen_range(0, sz);
-                while i0 == i1 {
-                    i1 = rng.gen_range(0, sz);
-                }
-                (i0, i1)
-            };
-
-            // Determine the the scores of each endpoint
-            let (addr0, ep0) = available.get_index(i0).unwrap();
-            let (load0, weight0) = (ep0.load(), ep0.weight());
-            let score0 = (load0 + 1) as f64 * (1.0 - weight0);
-
-            let (addr1, ep1) = available.get_index(i1).unwrap();
-            let (load1, weight1) = (ep1.load(), ep1.weight());
-            let score1 = (load1 + 1) as f64 * (1.0 - weight1);
-
-            if score0 <= score1 {
-                trace!("dst: {} {}*{} (not {} {}*{})",
-                       addr0,
-                       load0,
-                       weight0,
-                       addr1,
-                       load1,
-                       weight1);
-                Some(ep0)
-            } else {
-                trace!("dst: {} {}*{} (not {} {}*{})",
-                       addr1,
-                       load1,
-                       weight1,
-                       addr0,
-                       load0,
-                       weight0);
-                Some(ep1)
-            }
-        }
-    }
-=======
->>>>>>> 1b214e58
 }
 
 struct Metrics {
